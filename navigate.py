from __future__ import print_function
from abc import ABCMeta, abstractmethod
import time
import math

import boatdclient
from boatdclient import Bearing


def mirror_angle(angle):
    angle = float(angle)
    if angle > 180:
        return 180 - (angle % 180)
    else:
        return angle


def map_range(x, in_min, in_max, out_min, out_max):
    return (x - in_min) * (out_max - out_min) / (in_max - in_min) + out_min


def output(*args):
    print('\033c\n')
    for k, v in zip(args[::2], args[1::2]):
        print('\t{}\t| {}'.format(k.ljust(20), v))


class Navigator(object):
    '''
    Abstract class used to implement behaviours.

    This should be inherited from and ``check_new_target`` defined to create a
    behaviour with some targets. See ``demo-waypoint-behaviour`` for an example
    of basic waypoint targeting.
    '''
    __metaclass__ = ABCMeta

    def __init__(self,
                 enable_tacking=True,
                 enable_cross_track_minimization=True,
                 enable_emergency_maneuver=True):
        self.enable_tacking = enable_tacking
        self.enable_cross_track_minimization = enable_cross_track_minimization
        self.enable_emergency_maneuver = enable_emergency_maneuver

        self.boat = boatdclient.Boat(auto_update=False)

        self.target = None
        self.prev_target = None

        # how long the rudder can be hardover for before trying to snap the boat
        # out of it in an emergency
        self.hardover_rudder_timeout = 20

        # how far over the rudder can be before we assume it's hardover in and emergency
        self.hardover_rudder_threshold = 40
        
        self.recovering = False

        self.k_p = 0.5
        self.k_i = 0.05
        self.integrator = 0
        self.integrator_max = 200

        # tracks the last time the the rudder was in a good position (i.e. not hard over)
        self.last_time_rudder_not_maxed = time.time()

        self.tacking_left = None
        self.tacking_right = None
        self.cone_angle = Bearing(15)
        self.tacking_angle = Bearing(45)

        self.cross_track_error = 0

        self.next_log_time = 0

    def override_rudder(self, rudder_angle):
<<<<<<< HEAD
        """
        Move rudder to oposite hard over to jybe when tacking has not worked.
        Must move through 170 degrees before returning to normal, or for a
        maximum of 10 seconds 
        """
        print('override_rudder ing')
=======
>>>>>>> 3ad00ac4
        timeout = time.time() + 10
        initial_heading = self.boat.heading

        rudder_angle = -45 if rudder_angle > 0 else 45  #desired angle is rudder_angle
        self.boat.set_rudder(rudder_angle)
<<<<<<< HEAD
        while abs(initial_heading.delta(self.boat.heading)) < 170:
            if time.time() > timeout:
                break
            else:
                print('override_rudder ing', timeout - time.time())
                time.sleep(0.1)
=======
        while time.time() < timeout and \
                abs(initial_heading.delta(self.boat.heading)) < 170:
            time.sleep(0.1)
>>>>>>> 3ad00ac4

    def set_target(self, value):
        '''Set the target angle for the boat.'''
        self.target = value
        self.integrator = 0

    def update(self):
        '''Update actuators to make progress towards target.'''

        # this currently always assumes that self.target will return a long/lat
        # point
        current_heading = self.boat.heading
        if isinstance(self.target, boatdclient.Point):
            target_heading = self.boat.position.bearing_to(self.target)
        else:
            target_heading = self.target

        if self.enable_cross_track_minimization:
            if isinstance(self.prev_target, boatdclient.Point) and isinstance(self.target, boatdclient.Point):
                # TODO find ideal constant to properly scale up/down effects of cross track error
                self.cross_track_error = self.boat.position.cross_track_distance(self.prev_target, self.target) * 5
            else:
                self.cross_track_error = 0

        # tacking logic
        if abs(target_heading.delta(self.boat.wind.absolute)) <=\
           self.tacking_angle and self.enable_tacking:
            bearing_to_wind = self.boat.position.bearing_to(self.target) -\
                              self.boat.wind.absolute

            # choose the best initial tack, based on which side of the cone
            # we're on
            if self.tacking_right is None or self.tacking_left is None:
                if bearing_to_wind <= 180:
                    self.tacking_right = True
                    self.tacking_left = False
                else:
                    self.tacking_right = False
                    self.tacking_left = True

            # just between 0 and 180 degrees, needed to reduce if statements as cone is reflected
            modulus_to_wind = mirror_angle(bearing_to_wind)

            # detect if the boat is outside cone
            if modulus_to_wind >= float(self.cone_angle):
                if bearing_to_wind <= 180:
                    target_heading = self.boat.wind.absolute + \
                                     self.tacking_angle
                    self.tacking_right = True
                    self.tacking_left = False
                if bearing_to_wind > 180:
                    target_heading = self.boat.wind.absolute - \
                                     self.tacking_angle
                    self.tacking_right = False
                    self.tacking_left = True

            # else the boat is inside cone
            else:
                if self.tacking_left is True:
                    target_heading = self.boat.wind.absolute - \
                                     self.tacking_angle
                if self.tacking_right is True:
                    target_heading = self.boat.wind.absolute + \
                                     self.tacking_angle
        else:
            self.tacking_left = None
            self.tacking_right = None

        # FIXME check if both values are of the correct sign with respect to
        # eachother
        error = current_heading.delta(target_heading) - self.cross_track_error
        self.integrator += self.k_i * error
        if self.integrator > self.integrator_max:
            self.integrator = self.integrator_max
        elif self.integrator < -self.integrator_max:
            self.integrator = -self.integrator_max

        rudder_angle = -(self.k_p * error + self.integrator)

        if rudder_angle > 180:
            rudder_angle = 180
        if rudder_angle < -180:
            rudder_angle = -180

        # emergency procedure to get the boat to turn the opposite direction
        # when stuck trying to turn towards a target heading
        if self.enable_emergency_maneuver:
<<<<<<< HEAD
            print('rudder_angle:', rudder_angle, 'hardover_rudder_timeout:', self.hardover_rudder_timeout)
            if self.recovering is True:
                if time.time() > last_time_rudder_not_maxed:
                    self.recovering = False
            elif abs(rudder_angle) < self.hardover_rudder_threshold:
=======
            if abs(rudder_angle) < self.hardover_rudder_threshold:
>>>>>>> 3ad00ac4
                self.last_time_rudder_not_maxed = time.time()
            elif time.time() - self.last_time_rudder_not_maxed > self.hardover_rudder_timeout:
                self.override_rudder(rudder_angle)

                # allow 60 seconds to recover from the maneuver #dont start counting timeout for 60 secs
                self.last_time_rudder_not_maxed = time.time() + 60 
                self.recovering = True
                

        sail_angle = self.choose_sail_angle()

        self.boat.set_rudder(rudder_angle)
        self.boat.set_sail(sail_angle)

        # output some debug information
        if self.next_log_time <= time.time():
            self.next_log_time = time.time() + 1
            distance = self.boat.position.distance_to(self.target)
            output(
                'distance to point', distance,
                'boat position', self.boat.position,
                'target', self.target,
                'heading', current_heading,
                'desired heading', target_heading,
                'heading error', error,
                'heading integrator', self.integrator,
                'rudder angle', rudder_angle,
                'apparent wind', float(self.boat.wind.apparent),
                'absolute wind', float(self.boat.wind.absolute),
                'sail angle', sail_angle,
                'tacking_left', self.tacking_left,
                'tacking_right', self.tacking_right,
            )

    def choose_sail_angle(self):
        '''
        Return the correct angle to set the sail based on current wind
        direction.
        '''

        apparent_wind = float(self.boat.wind.apparent + 180)

        if apparent_wind > 180:
            semicircle_wind = 360 - apparent_wind
        else:
            semicircle_wind = apparent_wind

        # linear offset for sail angle output
        sail_offset = 0

        # maximum and minimum output angles for sail
        min_sail_angle = 1
        max_sail_angle = 50

        if semicircle_wind < 45:
            semicircle_wind = 45
        elif semicircle_wind > 135:
            semicircle_wind = 135

        sail_angle = map_range(semicircle_wind, 45, 135,
                               min_sail_angle, max_sail_angle) + sail_offset

        return 50 - sail_angle

    def run(self):
        '''
        Run the main loop for the behaviour.
        '''
        while True:
            time1 = time.time()

            self.boat.update()
            target = self.check_new_target()
            if target is not None:
                self.prev_target = self.target
                self.set_target(target)

            self.update()

            # FIXME: remove this timing information after
            # https://github.com/boatd/boatd/issues/68 is somewhat completed
            time2 = time.time()
            with open('timing', 'a') as f:
                f.write('{}\n'.format(time2-time1))

    @abstractmethod
    def check_new_target(self):
        '''
        Check if a new target point needs to be selected.

        Return a new ``Point`` or ``Bearing` if target will be changed,
        ``None`` otherwise.
        '''
        pass<|MERGE_RESOLUTION|>--- conflicted
+++ resolved
@@ -75,32 +75,23 @@
         self.next_log_time = 0
 
     def override_rudder(self, rudder_angle):
-<<<<<<< HEAD
         """
         Move rudder to oposite hard over to jybe when tacking has not worked.
         Must move through 170 degrees before returning to normal, or for a
         maximum of 10 seconds 
         """
         print('override_rudder ing')
-=======
->>>>>>> 3ad00ac4
         timeout = time.time() + 10
         initial_heading = self.boat.heading
 
         rudder_angle = -45 if rudder_angle > 0 else 45  #desired angle is rudder_angle
         self.boat.set_rudder(rudder_angle)
-<<<<<<< HEAD
         while abs(initial_heading.delta(self.boat.heading)) < 170:
             if time.time() > timeout:
                 break
             else:
                 print('override_rudder ing', timeout - time.time())
                 time.sleep(0.1)
-=======
-        while time.time() < timeout and \
-                abs(initial_heading.delta(self.boat.heading)) < 170:
-            time.sleep(0.1)
->>>>>>> 3ad00ac4
 
     def set_target(self, value):
         '''Set the target angle for the boat.'''
@@ -188,15 +179,11 @@
         # emergency procedure to get the boat to turn the opposite direction
         # when stuck trying to turn towards a target heading
         if self.enable_emergency_maneuver:
-<<<<<<< HEAD
             print('rudder_angle:', rudder_angle, 'hardover_rudder_timeout:', self.hardover_rudder_timeout)
             if self.recovering is True:
                 if time.time() > last_time_rudder_not_maxed:
                     self.recovering = False
             elif abs(rudder_angle) < self.hardover_rudder_threshold:
-=======
-            if abs(rudder_angle) < self.hardover_rudder_threshold:
->>>>>>> 3ad00ac4
                 self.last_time_rudder_not_maxed = time.time()
             elif time.time() - self.last_time_rudder_not_maxed > self.hardover_rudder_timeout:
                 self.override_rudder(rudder_angle)
