from abc import ABCMeta, abstractmethod
import time

import boatdclient
from boatdclient import Bearing

def mirror_angle(angle):
    angle = float(angle)
    if angle > 180:
        return 180 - (angle % 180)
    else:
        return angle

class Navigator(object):
    '''
    Abstract class used to implement behaviours. 

    This should be inherited from and ``check_new_target`` defined to create a
    behaviour with some targets. See ``demo-waypoint-behaviour`` for an example
    of basic waypoint targeting.
    '''
    __metaclass__ = ABCMeta

    def __init__(self, enable_tacking=True):
        self.enable_tacking = enable_tacking

        self.boat = boatdclient.Boat()

        self.target = None

        self.k_p = 0.6
        self.k_i = 0.003
        self.integrator = 0
        self.integrator_max = 10000

        self.tacking_left = None
        self.tacking_right = None
        self.cone_angle = Bearing(15)
        self.tacking_angle = Bearing(45)

    def set_target(self, value):
        '''Set the target angle for the boat.'''
        self.target = value
        self.integrator = 0

    def update(self):
        '''Update actuators to make progress towards target.'''

        # this currently always assumes that self.target will return a long/lat
        # point

        current_heading = self.boat.heading
        if isinstance(self.target, boatdclient.Point):
            target_heading = self.boat.position.bearing_to(self.target)
        else:
            target_heading = self.target

        # tacking logic
        if target_heading < self.boat.wind.direction + self.tacking_angle and \
           target_heading > self.boat.wind.direction - self.tacking_angle and \
           self.enable_tacking:
            bearing_to_wind = self.boat.position.bearing_to(self.target) - self.boat.wind.direction

            # choose the best initial tack, based on which side of the cone
            # we're on
            if self.tacking_right is None or self.tacking_left is None:
                if bearing_to_wind <= 180:
                    self.tacking_right = True
                    self.tacking_left = False
                else:
                    self.tacking_right = False
                    self.tacking_left = True

            # just between 0 and 180 degrees, needed to reduce if statements as cone is reflected
            modulus_to_wind = mirror_angle(bearing_to_wind)

            # detect if the boat is outside cone
            if modulus_to_wind >= float(self.cone_angle):
                if bearing_to_wind <= 180:
                    target_heading = self.boat.wind.direction + \
                                     self.tacking_angle
                    self.tacking_right = True
                    self.tacking_left = False
                if bearing_to_wind > 180:
                    target_heading = self.boat.wind.direction - \
                                     self.tacking_angle
                    self.tacking_right = False
                    self.tacking_left = True

            # detects if the boat is inside cone
            elif modulus_to_wind < float(self.cone_angle):
                if self.tacking_left == True: 
                    target_heading = self.boat.wind.direction - \
                                     self.tacking_angle
                if self.tacking_right == True:
                    target_heading = self.boat.wind.direction + \
                                     self.tacking_angle
        else:
            self.tacking_left = None
            self.tacking_right = None
        
        error = current_heading.delta(target_heading)
        self.integrator += error
        if self.integrator > self.integrator_max:
            self.integrator = self.integrator_max

        print('heading:', current_heading, '	wanted:', target_heading, '	error:',
              error, '	integrator:', self.integrator, '	target:', self.target)
        self.boat.set_rudder( -(self.k_p * error + self.k_i * self.integrator))
        self.update_sail()

    def update_sail(self):
        '''Set the sail to the correct angle based on current wind direction'''

        relative_wind_direction = self.boat.wind.direction - self.boat.heading

<<<<<<< HEAD
        close_hauled_sail_angle = 0
        close_reach_sail_angle  = 15
        beam_reach_sail_angle   = 25
        broad_reach_sail_angle  = 45
        running_sail_angle      = 70
=======
        sail_angle_close_hauled = 0
        sail_angle_close_reach  = 23
        sail_angle_beam_reach  = 45
        sail_angle_broad_reach  = 68
        sail_angle_running     = 90
>>>>>>> bba9ede6

        if relative_wind_direction < 180:
            if relative_wind_direction < 45:
                sail_angle = sail_angle_close_hauled
            elif relative_wind_direction < 68:
                sail_angle = sail_angle_close_reach
            elif relative_wind_direction < 90:
                sail_angle = sail_angle_beam_reach 
            elif relative_wind_direction < 113:
                sail_angle = sail_angle_broad_reach
            else:
                sail_angle = running_sail_angle
        else:
            if relative_wind_direction >= 315:
                sail_angle = sail_angle_close_hauled
            elif relative_wind_direction >= 292:
                sail_angle = sail_angle_close_reach
            elif relative_wind_direction >= 269:
                sail_angle = sail_angle_beam_reach 
            elif relative_wind_direction >= 246:
                sail_angle = sail_angle_broad_reach
            else:
                sail_angle = running_sail_angle

        self.boat.set_sail(sail_angle)

    def run(self):
        '''
        Run the main loop for the behaviour.
        '''
        while True:
            target = self.check_new_target()
            if target is not None:
                self.set_target(target)

            self.update()

    @abstractmethod
    def check_new_target(self):
        '''
        Check if a new target point needs to be selected.

        Return a new ``Point`` or ``Bearing` if target will be changed,
        ``None`` otherwise.
        '''
        pass<|MERGE_RESOLUTION|>--- conflicted
+++ resolved
@@ -114,19 +114,11 @@
 
         relative_wind_direction = self.boat.wind.direction - self.boat.heading
 
-<<<<<<< HEAD
-        close_hauled_sail_angle = 0
-        close_reach_sail_angle  = 15
-        beam_reach_sail_angle   = 25
-        broad_reach_sail_angle  = 45
-        running_sail_angle      = 70
-=======
         sail_angle_close_hauled = 0
-        sail_angle_close_reach  = 23
-        sail_angle_beam_reach  = 45
-        sail_angle_broad_reach  = 68
-        sail_angle_running     = 90
->>>>>>> bba9ede6
+        sail_angle_close_reach  = 15
+        sail_angle_beam_reach   = 25
+        sail_angle_broad_reach  = 45
+        sail_angle_running      = 70
 
         if relative_wind_direction < 180:
             if relative_wind_direction < 45:
