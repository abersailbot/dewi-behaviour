#!/usr/bin/env python
import time

import boatdclient
from boatdclient import Point, Bearing

from navigate import Navigator

points = boatdclient.get_current_waypoints()
minutes_in_box = 5

class StationKeepingBehaviour(Navigator):
    def __init__(self):
<<<<<<< HEAD
        super().__init__(enable_tacking=False)
=======
        super(StationKeepingBehaviour, self).__init__()
        self.center = (points[0] + points[1] + points[2] + points[3]) / 4
        self.set_target(self.center)
        self.bearing_to_center = self.boat.position.bearing_to(self.center)
        self.center_reached = False
        self.line_crossed = False
        self.enter_time = None
        self.time_to_center = None
        
        sorted_points = []
        for point in points:
            sorted_points.append((self.boat.position.distance_to(point), point))
        self.nearest_line_points = sorted(sorted_points, key=lambda x: x[0])
        self.nearest_line_points = [n[1] for n in self.nearest_line_points][0:2]
>>>>>>> 389f62d1

    def check_new_target(self):
        if self.boat.position.distance_to(self.center) < 1:
            if self.center_reached is False:
                self.time_to_center = time.time() - self.enter_time
            self.center_reached = True

        if self.center_reached == False:  # go toward center
            #FIXME (?) only when exactly equal to, no error either side
            if self.boat.position.bearing_to(self.nearest_line_points[0]) > \
               self.nearest_line_points[1].bearing_to(self.nearest_line_points[0]) \
               and self.boat.position.bearing_to(self.nearest_line_points[0]) < \
               self.nearest_line_points[1].bearing_to(self.nearest_line_points[0]) \
               + Bearing(5):

                print 'YOU HAVE CROSSED THE LINE ' * 20
                self.line_crossed = True
                self.enter_time = time.time()

            return None

        elif self.center_reached == True:
            if time.time() < self.enter_time + (minutes_in_box * 60) - self.time_to_center:
                return None
            else:
                return self.bearing_to_center


if __name__ == '__main__':
    behaviour = StationKeepingBehaviour()
    behaviour.run()<|MERGE_RESOLUTION|>--- conflicted
+++ resolved
@@ -11,10 +11,7 @@
 
 class StationKeepingBehaviour(Navigator):
     def __init__(self):
-<<<<<<< HEAD
-        super().__init__(enable_tacking=False)
-=======
-        super(StationKeepingBehaviour, self).__init__()
+        super(StationKeepingBehaviour, self).__init__(enable_tacking=False)
         self.center = (points[0] + points[1] + points[2] + points[3]) / 4
         self.set_target(self.center)
         self.bearing_to_center = self.boat.position.bearing_to(self.center)
@@ -28,7 +25,6 @@
             sorted_points.append((self.boat.position.distance_to(point), point))
         self.nearest_line_points = sorted(sorted_points, key=lambda x: x[0])
         self.nearest_line_points = [n[1] for n in self.nearest_line_points][0:2]
->>>>>>> 389f62d1
 
     def check_new_target(self):
         if self.boat.position.distance_to(self.center) < 1:
