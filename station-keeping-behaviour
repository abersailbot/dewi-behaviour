--- conflicted
+++ resolved
@@ -40,21 +40,11 @@
                self.nearest_line_points[1].bearing_to(self.nearest_line_points[0]) \
                + Bearing(5):
 
+                # FIXME initialise bearing_to_center here instead of on startup, once this if statement is fixed above
+
                 print 'YOU HAVE CROSSED THE LINE ' * 20
                 self.line_crossed = True
                 self.enter_time = time.time()
-<<<<<<< HEAD
-                # FIXME initialise bearing_to_center hear instead of on startup, once this if statement is fixed above
-            return self.bearing_to_center
-                
-        elif self.center_reached == True:  
-                self.time_to_center = time.time() - self.enter_time
-                if time.time() < self.enter_time + (minutes_in_box * 60) - self.time_to_center:
-                    return None
-                else
-                    return self.bearing_to_center
-                
-=======
 
             return None
 
@@ -64,7 +54,6 @@
             else:
                 return self.bearing_to_center
 
->>>>>>> 3ef48414
 
 if __name__ == '__main__':
     behaviour = StationKeepingBehaviour()
